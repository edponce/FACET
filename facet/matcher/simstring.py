--- conflicted
+++ resolved
@@ -58,175 +58,6 @@
         # fix a value or assume inserts occur during the same installation
         # phase and keep track using class variables, then require a "closing"
         # operation to store value into database.
-<<<<<<< HEAD
-        if len(features) > self._global_max_features:
-            self._global_max_features = len(features)
-            self._db.set('__GLOBAL_MAX_FEATURES__', self._global_max_features)
-
-    def search(
-        self,
-        query_string: str,
-        *,
-        alpha: float = None,
-        similarity: Union[str, 'BaseSimilarity'] = None,
-        rank: bool = True,
-        update_cache: bool = True,
-    ) -> Union[List[Tuple[str, float]], List[str]]:
-        """Approximate dictionary matching.
-
-        Args:
-            alpha (float): Similarity threshold.
-
-            similarity (str, BaseSimilarity): Instance of similarity measure or
-                similarity name. Valid measures are: 'cosine', 'jaccard',
-                'dice', 'exact', 'overlap', 'hamming'.
-
-            rank (bool): Order matches based on similarity measure from
-                highest to lowest.
-
-            update_cache (bool): If set, then cache database is updated with
-                new queries. Default is True.
-        """
-        if alpha is None:
-            alpha = self._alpha
-        else:
-            alpha = min(1, max(alpha, 0.01))
-
-        if similarity is None:
-            similarity = self._similarity
-        elif isinstance(similarity, str):
-            similarity = similarity_map[similarity]()
-
-        # X = string_to_feature(x)
-        query_features = self._ngram.get_features(query_string)
-
-        # Check if query string is in cache
-        # NOTE: Cached data assumes all Simstring parameters are the same with
-        # the exception of 'alpha'.
-        query_in_cache = False
-        if self._cache_db is not None:
-            cache_key = str(alpha) + query_string
-            candidate_strings = self._cache_db.get(cache_key)
-            if candidate_strings is not None:
-                query_in_cache = True
-
-        if not query_in_cache:
-            min_features = max(
-                1,
-                similarity.min_features(len(query_features), alpha)
-            )
-            max_features = min(
-                self._global_max_features,
-                similarity.max_features(len(query_features), alpha)
-            )
-
-            # Y = list of strings similar to the query
-            candidate_strings = [
-                candidate_string
-                # for l in range(min_y(|X|,a), max_y(|X|,a))
-                for candidate_feature_size in range(min_features,
-                                                    max_features + 1)
-                # t = min_overlap(|X|,l,a)
-                # for r in overlapjoin(X,t,V,l)
-                for candidate_string in self._overlap_join(
-                    query_features,
-                    candidate_feature_size,
-                    similarity.min_common_features(
-                        len(query_features),
-                        candidate_feature_size,
-                        alpha,
-                    ),
-                )
-            ]
-
-            # Insert candidate strings into cache
-            # NOTE: Need a way to limit database and only cache heavy hitters.
-            if update_cache and self._cache_db is not None:
-                cache_key = str(alpha) + query_string
-                self._cache_db.set(cache_key, candidate_strings)
-
-        similarities = [
-            similarity.similarity(
-                query_features,
-                self._ngram.get_features(candidate_string),
-            )
-            for candidate_string in candidate_strings
-        ]
-        strings_and_similarities = list(
-            filter(lambda ss: ss[1] >= alpha,
-                   zip(candidate_strings, similarities))
-        )
-        if rank:
-            strings_and_similarities.sort(key=lambda ss: ss[1], reverse=True)
-
-        return strings_and_similarities
-
-    def _overlap_join(
-        self,
-        query_features,
-        candidate_feature_size,
-        tau,
-    ) -> Iterator[str]:
-        """CPMerge algorithm with pruning for solving the t-overlap join
-        problem."""
-        # Sort elements in X by ascending order of |get(V,l,Xk)|
-        strings = {
-            feature: self._get_strings(candidate_feature_size, feature)
-            for feature in query_features
-        }
-        query_features.sort(key=lambda feature: len(strings[feature]))
-
-        # Use tau parameter to split sorted features
-        tau_split = len(query_features) - tau + 1
-
-        # Frequency dictionary of compact set of candidate strings
-        # M = {}
-        strings_frequency = defaultdict(int)
-        # for k in range(|X|-t)
-        for feature in query_features[:tau_split]:
-            # for s in get(V,l,Xk)
-            for string in strings[feature]:
-                # M[s] = M[s] + 1
-                strings_frequency[string] += 1
-
-        # NOTE: I think if the following loops are exchanged, there is no
-        # need to do pruning.
-        # for k in range(|X|-t+1,|X|-1)
-        for i, feature in enumerate(query_features[tau_split:],
-                                    start=tau_split):
-            prune_strings = []
-            # for s in M
-            for string in strings_frequency.keys():
-                # if bsearch(get(V,l,Xk),s)
-                if string in strings[feature]:
-                    # M[s] = M[s] + 1
-                    strings_frequency[string] += 1
-
-                # If candidate string has enough frequency count, select it.
-                # if t <= M[s]
-                if strings_frequency[string] >= tau:
-                    # R = []
-                    # Append s to R
-                    yield string
-                    # Remove s from M
-                    prune_strings.append(string)
-
-                # Prune candidate string if it is found to be unreachable
-                # for t overlaps, even if it appears in all of the
-                # unexamined inverted lists.
-                # if M[s] + (|X|-k-1) < t
-                elif (
-                      strings_frequency[string]
-                      + (len(query_features) - i - 1) < tau
-                ):
-                    # Remove s from M
-                    prune_strings.append(string)
-
-            # Apply pruning
-            for string in prune_strings:
-                del strings_frequency[string]
-=======
         if len(features) > self.global_max_features:
             self.global_max_features = len(features)
-            self.db.set('__GLOBAL_MAX_FEATURES__', self.global_max_features)
->>>>>>> c8a038b5
+            self.db.set('__GLOBAL_MAX_FEATURES__', self.global_max_features)