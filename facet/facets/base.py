import time
import collections
from abc import (
    ABC,
    abstractmethod,
)
from unidecode import unidecode
from ..utils import corpus_generator
from ..matcher import (
    matcher_map,
    BaseMatcher,
)
from ..tokenizer import (
    tokenizer_map,
    BaseTokenizer,
)
from ..formatter import (
    formatter_map,
    BaseFormatter,
)
from ..database import (
    database_map,
    BaseDatabase,
)
from typing import (
    Any,
    List,
    Dict,
    Tuple,
    Union,
    Iterable,
)


__all__ = ['BaseFacet']


VERBOSE = True

# Enable/disable profiling
PROFILE = False
if PROFILE:
    import cProfile


strcase_map = {
    'l': str.lower,
    'L': str.lower,
    'u': str.upper,
    'U': str.upper,
    None: str,
}


def create_proxy_db():
    return database_map['dict']()


class BaseFacet(ABC):
    """Class supporting FACET installers and matchers.

    Args:
        matcher (str, BaseMatcher): Handle to Simstring instance or
            matcher name for inverted list of text. Valid matcher values
            are: 'simstring', 'elasticsearch'.

        tokenizer (str, BaseTokenizer): Tokenizer instance or tokenizer name.
            Valid tokenizers are: 'basic', 'ws', 'nltk', 'spacy'.

        formatter (str, BaseFormatter): Formatter instance or formatter name.
            Valid formatters are: 'json', 'yaml', 'xml', 'pickle', 'csv'.

        use_proxy_install (bool): If set, an in-memory database will be used
            for installation, then data will be dumped into selected databases.
    """

    def __init__(
        self,
        *,
        matcher: Union[str, 'BaseMatcher'] = 'simstring',
        tokenizer: Union[str, 'BaseTokenizer'] = 'ws',
        formatter: Union[str, 'BaseFormatter'] = None,
        use_proxy_install: bool = False,
    ):
        self._matcher = None
        self._tokenizer = None
        self._formatter = None
        self._use_proxy_install = use_proxy_install

        self.matcher = matcher
        self.tokenizer = tokenizer
        self.formatter = formatter

    @property
    def matcher(self):
        return self._matcher

    @matcher.setter
    def matcher(self, value: Union[str, 'BaseMatcher']):
        if isinstance(value, str):
            obj = matcher_map[value]()
        elif isinstance(value, BaseMatcher):
            obj = value
        else:
            raise ValueError(f'invalid matcher, {value}')
        self._matcher = obj

    @property
    def tokenizer(self):
        return self._tokenizer

    @tokenizer.setter
    def tokenizer(self, value: Union[str, 'BaseTokenizer']):
        if value is None or isinstance(value, str):
            obj = tokenizer_map[value]()
        elif isinstance(value, BaseTokenizer):
            obj = value
        else:
            raise ValueError(f'invalid tokenizer value, {value}')
        self._tokenizer = obj

    @property
    def formatter(self):
        return self._formatter

    @formatter.setter
    def formatter(self, value: Union[str, 'BaseFormatter']):
        if value is None or isinstance(value, str):
            obj = formatter_map[value]()
        elif isinstance(value, BaseFormatter):
            obj = value
        else:
            raise ValueError(f'invalid formatter value, {value}')
        self._formatter = obj

    def match(
        self,
        corpora: Union[str, Iterable[str]],
        *,
        # best_match: bool = True,
        case: str = 'l',
        normalize_unicode: bool = False,
        # NOTE: The following default values are based on the corresponding
        # function/method call using them.
        formatter: str = '',
        tokenizer: str = '',
        output: str = None,
        corpus_kwargs: Dict[str, Any] = {},
        **kwargs,
    ) -> Dict[str, List[List[Dict[str, Any]]]]:
        """Match queries from corpora.

        Args:
            corpora (Union[str, Iterable[str]]): Corpora items.

            best_match (bool): ?

            case (str, None): Controls string casing during insert/search.
                Valid values are 'lL' (lower), 'uU' (upper), or None.

            normalize_unicode (bool): Enable Unicode normalization.

<<<<<<< HEAD
            formatter (str): Formatter name. Valid formatters are: 'json',
                'yaml', 'xml', 'pickle', 'csv'.

            tokenizer (str): Tokenizer name. Valid tokenizers are: 'basic',
                'ws', 'nltk', 'spacy'.
=======
            formatter (str): Formatter name. Valid values are: 'json',
            'yaml', 'xml', 'pickle', 'csv'.

            tokenizer (str): Tokenizer name. Valid values are: 'basic',
            'ws', 'nltk', 'spacy'.
>>>>>>> fff5f255

            output (str): Output file for match results.

            corpus_kwargs (Dict[str, Any]): Options passed directly to
                `corpus_generator`.

        Kwargs:
            Options passed directly to `Matcher.search` via `_match`.

        Examples:

        >>> matches = Facet().match(['file1.txt', 'file2.txt', ...])
        >>> for terms in matches['file1.txt']:
        >>>     for term in terms:
        >>>         print(term['concept'], term['cui'], term['semantic type'])

        >>> matches = Facet().match([('filename1', 'text1'), (...), ...])
        >>> for terms in matches['filename1']:
        >>>     for term in terms:
        >>>         print(term['concept'], term['cui'], term['semantic type'])
        """
<<<<<<< HEAD
        # Resolve formatter
=======
>>>>>>> fff5f255
        formatter = (
            self._formatter
            if formatter == ''
            else formatter_map[formatter]()
        )

<<<<<<< HEAD
        # Resolve tokenizer
=======
>>>>>>> fff5f255
        tokenizer = (
            self._tokenizer
            if tokenizer == ''
            else tokenizer_map[tokenizer]()
        )

<<<<<<< HEAD
=======
        casefunc = strcase_map[case]

>>>>>>> fff5f255
        if PROFILE:
            prof = cProfile.Profile(subcalls=True, builtins=True)
            prof.enable()

        t1 = time.time()
        matches = collections.defaultdict(list)
        for source, corpus in corpus_generator(corpora, **corpus_kwargs):
            corpus = casefunc(corpus)

            if normalize_unicode:
                corpus = unidecode(corpus)

            for sentence in tokenizer.sentencize(corpus):
                for ngram_struct in tokenizer.tokenize(sentence):
                    ngram_matches = self._match(ngram_struct, **kwargs)
                    if len(ngram_matches) == 0:
                        continue

                    # if best_match:
                    #     ngram_matches = self._select_terms(ngram_matches)
                    #     print(f'Num best matches: {len(ngram_matches)}')

                    # NOTE: Matches are not checked for duplication if placed
                    # in the same key.
                    matches[source].append(ngram_matches)
        t2 = time.time()
        print(f'Matching N-grams: {t2 - t1} s')

        if PROFILE:
            prof.disable()
            prof.create_stats()
            prof.print_stats('time')
            prof.clear()

        return formatter(matches, output=output)

    def install(self, data, **kwargs):
        """Install data.

        Args:
            data (str): File with data to install.

        Kwargs:
            Options passed directly to '*load_data()' function method via
            `_install()`.
        """
        if PROFILE:
            prof = cProfile.Profile(subcalls=True, builtins=True)
            prof.enable()

        self._install(data, **kwargs)

        if PROFILE:
            prof.disable()
            prof.create_stats()
            prof.print_stats('time')
            prof.clear()

    def close(self):
        self._matcher.db.close()
        self._close()

    def _dump_matcher(
        self,
        data: Iterable[str],
        *,
        bulk_size: int = 10000,
        status_step: int = 10000,
    ):
        """Stores {Term:...} in Matcher database.

        Args:
            bulk_size (int): Size of chunks to use for dumping data into
                databases.

            status_step (int): Print status message after this number of
                records is dumped to databases.
        """
        # Set up proxy database
        if self._use_proxy_install:
            orig_db = self._matcher.db
            proxy_db = create_proxy_db()
            self._matcher.db = proxy_db

        prev_time = time.time()

        i = 0
        for term in data:
            i += 1
            self._matcher.insert(term)
            if i % bulk_size == 0:
                self._matcher.db.commit()

            if VERBOSE and i % status_step == 0:
                curr_time = time.time()
                elapsed_time = curr_time - prev_time
                print(f'{i}: {elapsed_time} s')
                prev_time = curr_time

        self._matcher.db.commit()

        if VERBOSE:
            print(f'Records processed: {i}')
            print(f'Matcher records: {len(self._matcher.db)}')

        # Copy proxy database
        if self._use_proxy_install:
            proxy_db.copy(orig_db)
            self._matcher.db = orig_db
            proxy_db.clear()

    def _dump_kv(
        self,
        data: Iterable[Tuple[str, Any]],
        *,
        db: 'BaseDatabase',
        bulk_size: int = 10000,
        status_step: int = 10000,
    ):
        """Stores {key:val} mapping, key: [val, ...].

        Args:
            bulk_size (int): Size of chunks to use for dumping data into
                databases.

            status_step (int): Print status message after this number of
                records is dumped to databases.
        """
        # Set up proxy database
        if self._use_proxy_install:
            orig_db = db
            proxy_db = create_proxy_db()
            db = proxy_db

        prev_time = time.time()

        i = 0
        for key, val in data:
            i += 1
            db.set(key, val)
            if i % bulk_size == 0:
                db.commit()

            if VERBOSE and i % status_step == 0:
                curr_time = time.time()
                elapsed_time = curr_time - prev_time
                print(f'{i}: {elapsed_time} s')
                prev_time = curr_time

        db.commit()

        if VERBOSE:
            print(f'Records processed: {i}')
            print(f'Key/value records: {len(db)}')

        # Copy proxy database
        if self._use_proxy_install:
            proxy_db.copy(orig_db)
            db = orig_db
            proxy_db.clear()

    def _dump_matcher_kv(
        self,
        data: Iterable[Tuple[str, Any]],
        *,
        db: 'BaseDatabase',
        bulk_size: int = 10000,
        status_step: int = 10000,
    ):
        """Stores {Term:...} in Matcher database and stores {key:val}
        mapping, key: [val, ...].

        Args:
            bulk_size (int): Size of chunks to use for dumping data into
                databases.

            status_step (int): Print status message after this number of
                records is dumped to databases.
        """
        # Set up proxy database
        if self._use_proxy_install:
            orig_db = self._matcher.db
            proxy_db = create_proxy_db()
            self._matcher.db = proxy_db

            orig_db2 = db
            proxy_db2 = create_proxy_db()
            db = proxy_db2

        prev_time = time.time()

        i = 0
        for key, val in data:
            i += 1
            self._matcher.insert(key)
            db.set(key, val)
            if i % bulk_size == 0:
                self._matcher.db.commit()
                db.commit()

            if VERBOSE and i % status_step == 0:
                curr_time = time.time()
                elapsed_time = curr_time - prev_time
                print(f'{i}: {elapsed_time} s')
                prev_time = curr_time

        self._matcher.db.commit()
        db.commit()

        if VERBOSE:
            print(f'Records processed: {i}')
            print(f'Key/value records: {len(db)}')
            print(f'Matcher records: {len(self._matcher.db)}')

        # Copy proxy database
        if self._use_proxy_install:
            proxy_db.copy(orig_db)
            self._matcher.db = orig_db
            proxy_db.clear()

            proxy_db2.copy(orig_db2)
            db = orig_db2
            proxy_db2.clear()

    def _close(self):
        pass

    @abstractmethod
    def _match(
        self,
        ngram_struct: Tuple[int, int, str],
        **kwargs,
    ) -> List[Dict[str, Any]]:
        pass

    @abstractmethod
    def _install(self, data, **kwargs):
        pass<|MERGE_RESOLUTION|>--- conflicted
+++ resolved
@@ -160,19 +160,11 @@
 
             normalize_unicode (bool): Enable Unicode normalization.
 
-<<<<<<< HEAD
             formatter (str): Formatter name. Valid formatters are: 'json',
                 'yaml', 'xml', 'pickle', 'csv'.
 
             tokenizer (str): Tokenizer name. Valid tokenizers are: 'basic',
                 'ws', 'nltk', 'spacy'.
-=======
-            formatter (str): Formatter name. Valid values are: 'json',
-            'yaml', 'xml', 'pickle', 'csv'.
-
-            tokenizer (str): Tokenizer name. Valid values are: 'basic',
-            'ws', 'nltk', 'spacy'.
->>>>>>> fff5f255
 
             output (str): Output file for match results.
 
@@ -194,31 +186,22 @@
         >>>     for term in terms:
         >>>         print(term['concept'], term['cui'], term['semantic type'])
         """
-<<<<<<< HEAD
         # Resolve formatter
-=======
->>>>>>> fff5f255
         formatter = (
             self._formatter
             if formatter == ''
             else formatter_map[formatter]()
         )
 
-<<<<<<< HEAD
         # Resolve tokenizer
-=======
->>>>>>> fff5f255
         tokenizer = (
             self._tokenizer
             if tokenizer == ''
             else tokenizer_map[tokenizer]()
         )
 
-<<<<<<< HEAD
-=======
         casefunc = strcase_map[case]
 
->>>>>>> fff5f255
         if PROFILE:
             prof = cProfile.Profile(subcalls=True, builtins=True)
             prof.enable()
